import numpy as np
import matplotlib.pyplot as plt
from mpl_toolkits.mplot3d.art3d import Poly3DCollection

# Import ffd.py from the same directory
from ffd import FFD

# Import from drag.py
from drag import (
    compute_aoa_and_area,
    load_c_d_lookup_table,
    compute_drag,
    compute_elementwise_drag,
)
from body import body_length, body_volume, create_sphere, verify_normals_outward


def genetic_algorithm(
    objective_func,
    bounds,
    pop_size=50,
    generations=100,
    mutation_rate=0.1,
    crossover_rate=0.8,
    constraint_funcs=None,
    tournament_size=3,
):
    """
    Genetic Algorithm optimization with mutation and crossover rates.

    Parameters:
        objective_func: Function to minimize
        bounds: List of (min, max) tuples for each parameter
        pop_size: Population size
        generations: Number of generations
        mutation_rate: Probability of mutation (0.0 to 1.0)
        crossover_rate: Probability of crossover (0.0 to 1.0)
        constraint_funcs: List of constraint functions (should return >= 0)
        tournament_size: Size of tournament selection
    """
    n_params = len(bounds)

    # Initialize population
    population = np.random.uniform(
        low=[b[0] for b in bounds],
        high=[b[1] for b in bounds],
        size=(pop_size, n_params),
    )

    def evaluate_individual(individual):
        """Evaluate fitness including penalties for constraint violations"""
        fitness = objective_func(individual)

        # Add penalty for constraint violations
        if constraint_funcs:
            penalty = 0.0
            for constraint in constraint_funcs:
                violation = constraint(individual)
                if violation < 0:  # Constraint violated
                    penalty += abs(violation) * 1000  # Large penalty
            fitness += penalty

        return fitness

    def tournament_selection(population, fitnesses, tournament_size):
        """Select parent using tournament selection"""
        tournament_indices = np.random.choice(
            len(population), tournament_size, replace=False
        )
        tournament_fitnesses = fitnesses[tournament_indices]
        winner_idx = tournament_indices[np.argmin(tournament_fitnesses)]
        return population[winner_idx].copy()

    def crossover(parent1, parent2, crossover_rate):
        """Uniform crossover between two parents"""
        if np.random.random() > crossover_rate:
            return parent1.copy(), parent2.copy()

        child1, child2 = parent1.copy(), parent2.copy()
        mask = np.random.random(n_params) < 0.5
        child1[mask] = parent2[mask]
        child2[mask] = parent1[mask]

        return child1, child2

    def mutate(individual, mutation_rate, bounds):
        """Gaussian mutation with bounds checking"""
        mutated = individual.copy()

        for i in range(len(individual)):
            if np.random.random() < mutation_rate:
                # Gaussian mutation with 10% of parameter range as std
                std = (bounds[i][1] - bounds[i][0]) * 0.1
                mutated[i] += np.random.normal(0, std)

                # Clamp to bounds
                mutated[i] = np.clip(mutated[i], bounds[i][0], bounds[i][1])

        return mutated

    # Evolution loop
    best_fitness = float("inf")
    best_individual = None

    for generation in range(generations):
        # Evaluate population
        fitnesses = np.array([evaluate_individual(ind) for ind in population])

        # Track best solution
        current_best_idx = np.argmin(fitnesses)
        if fitnesses[current_best_idx] < best_fitness:
            best_fitness = fitnesses[current_best_idx]
            best_individual = population[current_best_idx].copy()

        print(
            f"Generation {generation + 1}/{generations}: Best fitness = {best_fitness:.6f}"
        )

        # Create new population
        new_population = []

        # Elitism: keep best individual
        new_population.append(best_individual.copy())

        # Generate rest of population
        while len(new_population) < pop_size:
            # Selection
            parent1 = tournament_selection(population, fitnesses, tournament_size)
            parent2 = tournament_selection(population, fitnesses, tournament_size)

            # Crossover
            child1, child2 = crossover(parent1, parent2, crossover_rate)

            # Mutation
            child1 = mutate(child1, mutation_rate, bounds)
            child2 = mutate(child2, mutation_rate, bounds)

            new_population.extend([child1, child2])

        # Trim to exact population size
        population = np.array(new_population[:pop_size])

    return best_individual, best_fitness


def optimize_satellite(
    bbox_min,
    bbox_max,
    lattice_shape,
    L_max,
    V_min,
    n_iter,
    radius,
    center,
    n_phi=20,
    n_theta=20,
):
    """
    Optimize the satellite mesh to minimize drag using Free-Form Deformation (FFD).

    Parameters:
        bbox_min: Minimum bounding box coordinates [x_min, y_min, z_min].
        bbox_max: maximum bounding box coordinates [x_max, y_max, z_max].
        lattice_shape: Tuple (l+1, m+1, n+1) defining the number of control points in each dimension.

    Returns:
        Optimized mesh vertices.
    """
    # Create FFD instance
    ffd = FFD(bbox_min, bbox_max, lattice_shape)

    # Initialize control points to be symmetric across Y=0 plane
    l, m, n = lattice_shape
    for i in range(l):
        for j in range(m):
            for k in range(n):
                j_sym = m - 1 - j
                if j < j_sym:
                    # Make symmetric pairs: same X and Z, opposite Y
                    x_avg = (ffd.P[i, j, k, 0] + ffd.P[i, j_sym, k, 0]) / 2
                    z_avg = (ffd.P[i, j, k, 2] + ffd.P[i, j_sym, k, 2]) / 2
                    y_val = (ffd.P[i, j, k, 1] - ffd.P[i, j_sym, k, 1]) / 2

                    # Set symmetric values
                    ffd.P[i, j, k, 0] = x_avg
                    ffd.P[i, j_sym, k, 0] = x_avg
                    ffd.P[i, j, k, 2] = z_avg
                    ffd.P[i, j_sym, k, 2] = z_avg
                    ffd.P[i, j, k, 1] = abs(y_val)
                    ffd.P[i, j_sym, k, 1] = -abs(y_val)
                elif j == j_sym:
                    # Center plane should have Y=0
                    ffd.P[i, j, k, 1] = 0.0

    # Load drag coefficient lookup table
<<<<<<< HEAD
    lookup_table = load_c_d_lookup_table('~/SATOPT/aerodynamic_coefficients_panel_method.csv')
=======
    lookup_table = load_c_d_lookup_table(
        "plots_csv/aerodynamic_coefficients/aerodynamic_coefficients_panel_method.csv"
    )
>>>>>>> b76dcada

    # Create original mesh vertices (unit sphere (radius 0.5, centered at (0.5, 0.5, 0.5)))
    org_mesh_vertices, panels = create_sphere(n_phi, n_theta, radius, center)

    def objective(control_points_flat):
        """
        Objective function to minimize the drag of the satellite mesh.
        control_points_flat: flattened array of control points.
        """
        ffd.set_flat_control_points(control_points_flat)
        deformed_vertices = ffd.deform_mesh(org_mesh_vertices)

        # Compute AoA, areas
        aoas, areas = compute_aoa_and_area(panels, deformed_vertices)

        # Compute drag
        drag = compute_drag(aoas, areas, lookup_table)

        return drag

    # Constraints: body length and volume
    def length_constraint(flat_P):
        ffd.set_flat_control_points(flat_P)
        optimized_vertices = ffd.deform_mesh(org_mesh_vertices)
        # Ensure the body length is less than L_max
        return L_max - body_length(optimized_vertices)

    def volume_constraint(flat_P):
        ffd.set_flat_control_points(flat_P)
        optimized_vertices = ffd.deform_mesh(org_mesh_vertices)
        # Ensure the volume is greater than V_min
        return body_volume(optimized_vertices, panels) - V_min

    # constraints = [{'type': 'ineq', 'fun': length_constraint},
    #                {'type': 'ineq', 'fun': volume_constraint}]

    def create_symmetric_control_points(reduced_params):
        """
        Create full symmetric control point array from reduced parameters.
        Only optimize the independent parameters and mirror them for symmetry.
        """
        # Reshape to get the original FFD structure
        P_full = ffd.P.copy()
        l, m, n = lattice_shape

        # Map reduced parameters to control points
        param_idx = 0
        for i in range(l):
            for j in range(m):
                for k in range(n):
                    j_sym = m - 1 - j

                    if j < j_sym:  # Only optimize one half
                        # Set the control point from reduced parameters
                        P_full[i, j, k, 0] = reduced_params[param_idx]  # X
                        P_full[i, j, k, 1] = reduced_params[param_idx + 1]  # Y
                        P_full[i, j, k, 2] = reduced_params[param_idx + 2]  # Z

                        # Mirror to symmetric position
                        P_full[i, j_sym, k, 0] = reduced_params[param_idx]  # Same X
                        P_full[i, j_sym, k, 1] = -reduced_params[
                            param_idx + 1
                        ]  # Opposite Y
                        P_full[i, j_sym, k, 2] = reduced_params[param_idx + 2]  # Same Z

                        param_idx += 3
                    elif j == j_sym:  # Center plane
                        # Only optimize X and Z, Y is always 0
                        P_full[i, j, k, 0] = reduced_params[param_idx]  # X
                        P_full[i, j, k, 1] = 0.0  # Y = 0
                        P_full[i, j, k, 2] = reduced_params[param_idx + 1]  # Z

                        param_idx += 2

        return P_full.flatten()

    def objective_symmetric(reduced_params):
        """
        Objective function that works with reduced symmetric parameters.
        """
        # Create full symmetric control points
        full_params = create_symmetric_control_points(reduced_params)

        # Set the control points and deform
        ffd.set_flat_control_points(full_params)
        deformed_vertices = ffd.deform_mesh(org_mesh_vertices)

        # Compute AoA, areas
        aoas, areas = compute_aoa_and_area(panels, deformed_vertices)

        # Compute drag
        drag = compute_drag(aoas, areas, lookup_table)

        return drag

    def length_constraint_symmetric(reduced_params):
        full_params = create_symmetric_control_points(reduced_params)
        ffd.set_flat_control_points(full_params)
        optimized_vertices = ffd.deform_mesh(org_mesh_vertices)
        return L_max - body_length(optimized_vertices)

    def volume_constraint_symmetric(reduced_params):
        full_params = create_symmetric_control_points(reduced_params)
        ffd.set_flat_control_points(full_params)
        optimized_vertices = ffd.deform_mesh(org_mesh_vertices)
        return body_volume(optimized_vertices, panels) - V_min

    # constraints = [{'type': 'ineq', 'fun': length_constraint_symmetric},
    #                {'type': 'ineq', 'fun': volume_constraint_symmetric}]

    # Create reduced initial guess (only independent parameters)
    l, m, n = lattice_shape
    reduced_x0 = []
    for i in range(l):
        for j in range(m):
            for k in range(n):
                j_sym = m - 1 - j

                if j < j_sym:  # Only include one half
                    reduced_x0.extend(
                        [ffd.P[i, j, k, 0], ffd.P[i, j, k, 1], ffd.P[i, j, k, 2]]
                    )
                elif j == j_sym:  # Center plane - only X and Z
                    reduced_x0.extend([ffd.P[i, j, k, 0], ffd.P[i, j, k, 2]])

    reduced_x0 = np.array(reduced_x0, dtype=np.float64)

    # Bounds: limit displacement from initial positions to prevent self-intersection
    bbox_size = np.array(bbox_max) - np.array(bbox_min)
    max_displacement = 0.3 * min(
        bbox_size
    )  # 30% of smallest dimension for more freedom

    # Create bounds relative to initial control point positions for reduced parameters
    bounds = [
        (reduced_x0[i] - max_displacement, reduced_x0[i] + max_displacement)
        for i in range(len(reduced_x0))
    ]

    # Set up an iteration counter in this scope
    iter_slsqp = 0

    # Perform optimization
    def slsqp_callback(reduced_xk):
        nonlocal iter_slsqp
        iter_slsqp += 1
        cost = objective_symmetric(reduced_xk)

        # Check constraint values
        length_val = length_constraint_symmetric(reduced_xk)
        volume_val = volume_constraint_symmetric(reduced_xk)

        # Compute actual values for debugging
        full_params = create_symmetric_control_points(reduced_xk)
        ffd.set_flat_control_points(full_params)
        optimized_vertices = ffd.deform_mesh(org_mesh_vertices)
        actual_length = body_length(optimized_vertices)
        actual_volume = body_volume(optimized_vertices, panels)

        print(f"[SLSQP iter {iter_slsqp:3d}] drag = {cost:.6f}")
        print(
            f"    Length: {actual_length:.2f} (constraint: {length_val:.2f}, limit: {L_max})"
        )
        print(
            f"    Volume: {actual_volume:.2f} (constraint: {volume_val:.2f}, limit: {V_min})"
        )

    # Launch the optimization using Genetic Algorithm
    print("Starting Genetic Algorithm optimization...")

    # Define constraint functions for GA (should return >= 0 for feasible solutions)
    def constraint_funcs_list(reduced_params):
        constraints = []
        constraints.append(length_constraint_symmetric(reduced_params))
        constraints.append(volume_constraint_symmetric(reduced_params))
        return min(constraints)  # Return the most violated constraint

    best_solution, best_fitness = genetic_algorithm(
        objective_func=objective_symmetric,
        bounds=bounds,
        pop_size=30,  # Population size
        generations=n_iter,  # Use n_iter as generations
        mutation_rate=0.15,  # 15% mutation rate
        crossover_rate=0.8,  # 80% crossover rate
        constraint_funcs=[constraint_funcs_list],
        tournament_size=3,
    )

    print(f"GA optimization completed. Best fitness: {best_fitness:.6f}")

    # Set the best solution
    final_full_params = create_symmetric_control_points(best_solution)
    ffd.set_flat_control_points(final_full_params)
    optimized_mesh_vertices = ffd.deform_mesh(org_mesh_vertices)

    return optimized_mesh_vertices, ffd, panels


if __name__ == "__main__":
    # Define a bounding box that properly contains the sphere
    bbox_min = [-2.0, -2.0, -2.0]
    bbox_max = [2.0, 2.0, 2.0]

    # Origin geometry parameters - sphere centered in the FFD box
    radius = 1.0
    center = (0.0, 0.0, 0.0)

    # Create a higher resolution lattice for better shape control
    lattice_shape = (3, 2, 3)  # Odd number in Y direction for proper symmetry

    # maximum body length and minimum volume constraints
    L_max = 5.0  # Reduced to match the new scale
    V_min = (
        4 / 3 * np.pi * radius**3
    )  # Reduced to match smaller sphere (4/3*π*1^3 ≈ 4.19)

    # Optimize the satellite mesh
    n_phi, n_theta = 10, 10  # Higher resolution mesh
    n_iter = 1  # More generations for genetic algorithm
    optimized_vertices, ffd, panels = optimize_satellite(
        bbox_min,
        bbox_max,
        lattice_shape,
        L_max,
        V_min,
        n_iter,
        radius,
        center,
        n_phi,
        n_theta,
    )

    # Compute elementwise drag for the optimized mesh
<<<<<<< HEAD
    lookup_table = load_c_d_lookup_table('~/SATOPT/aerodynamic_coefficients_panel_method.csv')
=======
    lookup_table = load_c_d_lookup_table(
        "plots_csv/aerodynamic_coefficients/aerodynamic_coefficients_panel_method.csv"
    )
>>>>>>> b76dcada
    aoas, areas = compute_aoa_and_area(panels, optimized_vertices)
    elementwise_drag = compute_elementwise_drag(aoas, areas, lookup_table)

    # Check if normals are outward
    if not verify_normals_outward(optimized_vertices, panels):
        print("Warning: Normals are not outward. The mesh may be inside-out.")

    # Plot the optimized mesh
    fig = plt.figure(figsize=(15, 5))

    # First subplot: Optimized mesh with control points
    ax1 = fig.add_subplot(131, projection="3d")
    x = optimized_vertices[:, 0].reshape(n_phi, n_theta)
    y = optimized_vertices[:, 1].reshape(n_phi, n_theta)
    z = optimized_vertices[:, 2].reshape(n_phi, n_theta)
    ax1.plot_surface(x, y, z, color="blue", alpha=0.7, label="Optimized Mesh")
    ax1.set_xlabel("X")
    ax1.set_ylabel("Y")
    ax1.set_zlabel("Z")
    ax1.set_title("Optimized Mesh with Control Points")

    # Plot the control points
    ax1.scatter(
        ffd.P[:, :, :, 0], ffd.P[:, :, :, 1], ffd.P[:, :, :, 2], color="green", s=50
    )
    ax1.set_box_aspect([1, 1, 1])  # Equal aspect

    # Second subplot: Surface colored by elementwise drag
    ax2 = fig.add_subplot(132, projection="3d")

    # Create triangles for 3D plotting
    triangles = []
    colors = []

    for i, panel in enumerate(panels):
        # Get triangle vertices
        p1, p2, p3 = (
            optimized_vertices[panel[0]],
            optimized_vertices[panel[1]],
            optimized_vertices[panel[2]],
        )
        triangle = [p1, p2, p3]
        triangles.append(triangle)

        # Color based on drag value
        drag = elementwise_drag[i]
        normalized_drag = drag / np.max(elementwise_drag)  # Normalize to [0, 1]
        color = plt.cm.viridis(normalized_drag)
        colors.append(color)

    # Create 3D polygon collection
    poly3d = Poly3DCollection(triangles, facecolors=colors, edgecolors="none")
    ax2.add_collection3d(poly3d)

    # Set axis limits based on optimized vertices
    ax2.set_xlim(np.min(optimized_vertices[:, 0]), np.max(optimized_vertices[:, 0]))
    ax2.set_ylim(np.min(optimized_vertices[:, 1]), np.max(optimized_vertices[:, 1]))
    ax2.set_zlim(np.min(optimized_vertices[:, 2]), np.max(optimized_vertices[:, 2]))

    ax2.set_xlabel("X")
    ax2.set_ylabel("Y")
    ax2.set_zlabel("Z")
    ax2.set_title("Surface Colored by Drag")
    ax2.set_box_aspect([1, 1, 1])  # Equal aspect

    # Add colorbar for aoas
    sm = plt.cm.ScalarMappable(
        cmap=plt.cm.viridis,
        norm=plt.Normalize(
            vmin=np.min(elementwise_drag), vmax=np.max(elementwise_drag)
        ),
    )
    sm.set_array([])
    cbar = plt.colorbar(sm, ax=ax2, shrink=0.5, aspect=10)
    cbar.set_label("Drag per Panel")

    # Plot the angle of attack as a color
    aoas, areas = compute_aoa_and_area(
        panels, optimized_vertices, incident_velocity=np.array([-1, 0, 0])
    )

    # Second subplot: Surface colored by aoas
    ax3 = fig.add_subplot(133, projection="3d")

    # Create triangles for 3D plotting
    colors_aoas = []
    for i, panel in enumerate(panels):
        # Color based on drag value
        aoa = aoas[i]
        aoa_normed = (aoa - np.min(aoas)) / (np.max(aoas) - np.min(aoas))
        color = plt.cm.viridis(aoa_normed)  # Use colormap to get color
        colors_aoas.append(color)

    # Create 3D polygon collection
    poly3d = Poly3DCollection(triangles, facecolors=colors_aoas, edgecolors="none")
    ax3.add_collection3d(poly3d)

    # Add colorbar for drag values
    sm = plt.cm.ScalarMappable(
        cmap=plt.cm.viridis, norm=plt.Normalize(vmin=np.min(aoas), vmax=np.max(aoas))
    )
    sm.set_array([])
    cbar = plt.colorbar(sm, ax=ax3, shrink=0.5, aspect=10)
    cbar.set_label("AoA per Panel")

    plt.tight_layout()

    plt.show()<|MERGE_RESOLUTION|>--- conflicted
+++ resolved
@@ -193,13 +193,7 @@
                     ffd.P[i, j, k, 1] = 0.0
 
     # Load drag coefficient lookup table
-<<<<<<< HEAD
     lookup_table = load_c_d_lookup_table('~/SATOPT/aerodynamic_coefficients_panel_method.csv')
-=======
-    lookup_table = load_c_d_lookup_table(
-        "plots_csv/aerodynamic_coefficients/aerodynamic_coefficients_panel_method.csv"
-    )
->>>>>>> b76dcada
 
     # Create original mesh vertices (unit sphere (radius 0.5, centered at (0.5, 0.5, 0.5)))
     org_mesh_vertices, panels = create_sphere(n_phi, n_theta, radius, center)
@@ -433,13 +427,7 @@
     )
 
     # Compute elementwise drag for the optimized mesh
-<<<<<<< HEAD
     lookup_table = load_c_d_lookup_table('~/SATOPT/aerodynamic_coefficients_panel_method.csv')
-=======
-    lookup_table = load_c_d_lookup_table(
-        "plots_csv/aerodynamic_coefficients/aerodynamic_coefficients_panel_method.csv"
-    )
->>>>>>> b76dcada
     aoas, areas = compute_aoa_and_area(panels, optimized_vertices)
     elementwise_drag = compute_elementwise_drag(aoas, areas, lookup_table)
 
