--- conflicted
+++ resolved
@@ -1,7 +1,8 @@
 import numpy as np
 import plotly.graph_objects as go
+from mpl_toolkits.mplot3d.art3d import Poly3DCollection
+import matplotlib.pyplot as plt
 from matplotlib import cm
-
 
 def plot_mesh_c_points(mesh, ffd):
     control_points = ffd.control_points().T
@@ -43,30 +44,6 @@
     )
 
     fig.show()
-<<<<<<< HEAD
-
-
-def plot_aoas(mesh, aoas):
-    # Plot comparison
-    fig = plt.figure(figsize=(12, 5))
-
-    # Second subplot: Surface colored by aoas
-    ax2 = fig.add_subplot(111, projection="3d")
-
-    # Create triangles for 3D plotting
-    triangles = []
-    colors = []
-    for i, panel in enumerate(mesh.faces):
-        # Get triangle vertices
-        p1, p2, p3 = (
-            mesh.vertices[panel[0]],
-            mesh.vertices[panel[1]],
-            mesh.vertices[panel[2]],
-        )
-        triangle = [p1, p2, p3]
-        triangles.append(triangle)
-=======
->>>>>>> 6e2d0c3d
 
 
 def plot_aoas(mesh, aoas):
